--- conflicted
+++ resolved
@@ -58,14 +58,8 @@
 #                             'Mids2':mids2,
                              'Bin2':mids2//resolution,
                              'Pad2':widths2/2},
-<<<<<<< HEAD
-                            ).drop_duplicates(['chr1', 'Mids1',
-                                      'chr2', 'Mids2']).drop_duplicates(['Bin1', 'Bin2']).drop(['Bin1',
-                                                         'Bin2'], axis=1)
-=======
                             ).drop_duplicates(['chr1', 'chr2',
                                 'Bin1', 'Bin2'])#.drop(['Bin1', 'Bin2'], axis=1)
->>>>>>> 086827a9
     return mids
 
 def get_combinations(mids, res, local=False, anchor=None):
