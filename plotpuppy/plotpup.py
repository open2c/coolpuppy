# -*- coding: utf-8 -*-

import numpy as np
from coolpuppy import coolpup
import matplotlib.pyplot as plt
import pandas as pd

# from mpl_toolkits.axes_grid1 import ImageGrid
from matplotlib.colors import LogNorm, Normalize
from matplotlib import ticker
from matplotlib import cm
import seaborn as sns
from cooltools.lib import plotting
import random
import logging
import warnings
import matplotlib.gridspec as grd

warnings.filterwarnings(action="ignore", message=".*tight_layout.*")
warnings.filterwarnings(action="ignore", message=".*Tight layout.*")
pd.options.mode.chained_assignment = None
import natsort
import copy


def auto_rows_cols(n):
    """Automatically determines number of rows and cols for n pileups

    Parameters
    ----------
    n : int
        Number of pileups.

    Returns
    -------
    rows : int
        How many rows to use.
    cols : int
        How many columsn to use.

    """
    rows = int(np.ceil(np.sqrt(n)))
    cols = int(np.ceil(n / rows))
    return rows, cols


def get_min_max(pups, vmin=None, vmax=None, sym=True, scale="log"):
    """Automatically determine minimal and maximal colour intensity for pileups

    Parameters
    ----------
    pups : np.array
        Numpy array of numpy arrays conaining pileups.
    vmin : float, optional
        Force certain minimal colour. The default is None.
    vmax : float, optional
        Force certain maximal colour. The default is None.
    sym : bool, optional
        Whether the output should be cymmetrical around 0. The default is True.

    Returns
    -------
    vmin : float
        Selected minimal colour.
    vmax : float
        Selected maximal colour.

    """
    if vmin is not None and vmax is not None:
        if sym:
            logging.info(
                "Can't set both vmin and vmax and get symmetrical scale. Plotting non-symmetrical"
            )
        return vmin, vmax
    else:
        comb = np.concatenate([pup.ravel() for pup in pups.ravel()])
        comb = comb[comb != -np.inf]
        comb = comb[comb != np.inf]
        comb = comb[comb != 0]
        if np.isnan(comb).all():
            raise ValueError("Data only contains NaNs or zeros")
    if vmin is None and vmax is None:
        vmax = np.nanmax(comb)
        vmin = np.nanmin(comb)
    elif vmin is not None:
        vmax = np.nanmax(comb)
    elif vmax is not None:
        vmin = np.nanmin(comb)
    if sym:
<<<<<<< HEAD
        vmax = np.max(np.abs([vmin, vmax]))
        if vmax >= 1:
            vmin = 2 ** -np.log2(vmax)
        else:
            raise ValueError(
                "Maximum value is less than 1.0, can't plot using symmetrical scale"
            )
=======
        if scale == "linear":
            logging.info(
                "Can't use symmetrical scale with linear. Plotting non-symmetrical"
            )
            pass
        else:
            vmax = np.max(np.abs([vmin, vmax]))
            if vmax >= 1:
                vmin = 2 ** -np.log2(vmax)
            else:
                raise ValueError(
                    "Maximum value is less than 1.0, can't plot using symmetrical scale"
                )
>>>>>>> 2e0fcf76
    return vmin, vmax


def add_heatmap(
    data,
    flank,
    rescale,
    rescale_flank,
    n,
    max_coordinates,
    height=1,
    aspect="auto",
    color=None,
    cmap="coolwarm",
    norm=LogNorm(0.5, 2),
    plot_ticks=False,
    stripe=False,
    font_scale=1,
):
    """
    Adds the array contained in data.values[0] to the current axes as a heatmap of stripes
    """
    if len(data) > 1:
        raise ValueError(
            "Multiple pileups for one of the conditions, ensure unique correspondence for each col/row combination"
        )
    elif len(data) == 0:
        return
    flank = int(flank)
    ax = plt.gca()
    if stripe:
        extents = [-flank / max_coordinates[1], flank / max_coordinates[1], -int(n), 0]
        ax.set_ylim(-max_coordinates[2], 0)
    else:
        extents = [
            -flank / max_coordinates[1],
            flank / max_coordinates[1],
            -flank / max_coordinates[1],
            flank / max_coordinates[1],
        ]
        ax.set_xlim(-(flank / max_coordinates[1]), (flank / max_coordinates[1]))
        ax.set_ylim(-(flank / max_coordinates[1]), (flank / max_coordinates[1]))
    ax.imshow(
        data.values[0],
        cmap=cmap,
        norm=norm,
        aspect=aspect,
        interpolation="none",
        extent=extents,
    )
    if plot_ticks:
        ax.tick_params(
            axis="both",
            which="major",
<<<<<<< HEAD
            labelsize=4.94 + height,
            width=1 + (height / 2),
            length=1 + height,
        )
        resolution = int(resolution)
        flank = int(flank)
=======
            labelsize=font_scale * (4.94 + height),
            width=1 + (height / 2),
            length=1 + height,
        )
>>>>>>> 2e0fcf76
        if not rescale.any():
            ticks_pixels = np.linspace(
                -max_coordinates[0] / max_coordinates[1],
                max_coordinates[0] / max_coordinates[1],
                5,
            )
            ticks_kbp = ((ticks_pixels * max_coordinates[1]) // 1000).astype(int)
            plt.xticks(ticks_pixels.tolist(), ticks_kbp.tolist())
            if not stripe:
                plt.yticks(ticks_pixels.tolist(), [])
            else:
                ticks_n = np.floor(np.linspace(0, -max_coordinates[2], 5)).astype(int)
                plt.yticks(ticks_n, np.append("", np.negative(ticks_n)[1:]))
    else:
        plt.yticks([], [])
        plt.xticks([], [])


def add_stripe_lineplot(
    data,
    resolution,
    flank,
    rescale,
    rescale_flank,
    height=1,
    aspect="auto",
    color=None,
    cmap="coolwarm",
    scale="log",
    norm=LogNorm(0.5, 2),
    plot_ticks=False,
    stripe=False,
    font_scale=1,
    colnames=None,
):
    """
    Adds the array contained in data.values[0] to the current axes as a heatmap of stripes and an average lineplot on top.
    Only works with one condition at a time.
    """
    gs = grd.GridSpec(
        2, 2, height_ratios=[1, 5], width_ratios=[8.25, 1], wspace=0.05, hspace=0.05
    )
    flank = int(flank)
    resolution = int(resolution)
    ticks_pixels = np.linspace(0, flank * 2 // resolution, 5)
    ticks_kbp = ((ticks_pixels - ticks_pixels[-1] / 2) * resolution // 1000).astype(int)
    mean = (
        np.nansum(data.values[0] / data.values[0].shape[1], axis=0)
        / data.values[0].shape[0]
    )
    if scale == "log":
        mean = np.log(mean + 1)
    kbp = np.linspace(-flank, flank, int(flank / resolution * 2 + 1)) / 1000
    ax2 = plt.subplot(gs[0])
    ax2.plot(kbp, mean)
    ax2.spines["right"].set_visible(False)
    ax2.spines["top"].set_visible(False)
    plt.xlim(-(flank + (resolution / 2)) / 1000, (flank + (resolution / 2)) / 1000)
    plt.yticks([np.round(min(mean), 2), np.round(max(mean), 2)])
    plt.xticks([], [])
    if colnames is not None:
        plt.title(colnames[0])
    ax = plt.subplot(gs[2])
    p = ax.imshow(
        data.values[0], cmap=cmap, norm=norm, interpolation="none", aspect=aspect
    )
    if plot_ticks:
        ax.tick_params(
            axis="both",
            which="major",
            labelsize=font_scale * (4.94 + height),
            width=1 + (height / 2),
            length=1 + height,
        )
        if not rescale.any():
            plt.xticks(ticks_pixels.tolist(), ticks_kbp.tolist())
    else:
        plt.xticks([], [])
        plt.yticks([], [])
    ax.spines["right"].set_visible(False)
    ax.spines["top"].set_visible(False)


def add_score(score, height=1, color=None, font_scale=1):
    """
    Adds the value contained in score.values[0] to the current axes as a label in top left corner
    """
    if score is not None:
        ax = plt.gca()
        ax.text(
            s=f"{score.values[0]:.3g}",
            y=0.95,
            x=0.05,
            ha="left",
            va="top",
            # size="x-small",
<<<<<<< HEAD
            size=4.94 + height,
=======
            size=font_scale * (4.94 + height),
>>>>>>> 2e0fcf76
            transform=ax.transAxes,
        )


def sort_separation(sep_string_series, sep="Mb"):
    s = set(sep_string_series.dropna())
    s.discard("all")
    return sorted(
        s,
        key=lambda x: float(x.split(sep)[0]),
    )



def make_heatmap_stripes(
    pupsdf,
    cols=None,
    rows=None,
    col_order=None,
    row_order=None,
    vmin=None,
    vmax=None,
    sym=True,
    cmap="coolwarm",
    cmap_emptypixel=(0.98, 0.98, 0.98),
    scale="log",
    height=1,
    aspect="auto",
    stripe="corner_stripe",
    stripe_sort="sum",
    out_sorted_bedpe=None,
    font="DejaVu Sans",
    font_scale=1,
    plot_ticks=False,
    colnames=None,
    rownames=None,
    lineplot=False,
    **kwargs,
):
    pupsdf = pupsdf.copy()

    if not set(["vertical_stripe", "horizontal_stripe"]).issubset(pupsdf.columns):
        raise ValueError("No stripes stored in pup")
    if cols == "separation" and col_order is None:
        col_order = sort_separation(pupsdf["separation"])
        ncols = len(col_order)
    elif cols is not None and col_order is None:
        col_order = list(set(pupsdf[cols].dropna()))
        ncols = len(col_order)
    elif col_order is not None:
        ncols = len(col_order)
    else:
        ncols = 1

    if rows == "separation" and row_order is None:
        row_order = sort_separation(pupsdf["separation"])
        nrows = len(row_order)
    elif rows is not None and row_order is None:
        row_order = list(set(pupsdf[rows].dropna()))
        nrows = len(row_order)
    elif row_order is not None:
        nrows = len(row_order)
    else:
        nrows = 1

    if cols is None and rows is None:
        nrows, ncols = auto_rows_cols(pupsdf.shape[0])

<<<<<<< HEAD
    vmin, vmax = get_min_max(pupsdf["data"].values, vmin, vmax, sym=sym)
=======
    vmin, vmax = get_min_max(pupsdf["data"].values, vmin, vmax, sym=sym, scale=scale)
>>>>>>> 2e0fcf76

    if scale == "log":
        norm = LogNorm
    elif scale == "linear":
        norm = Normalize
    else:
        raise ValueError(
            f"Unknown scale value, only log or linear implemented, but got {scale}"
        )

    right = ncols / (ncols + 0.25)

    pupsdf = pupsdf.reset_index()

    # Generate corner stripes
    cntr = int(np.floor(pupsdf["data"][0].shape[0] / 2))
    pupsdf["corner_stripe"] = pupsdf["horizontal_stripe"]
    for i in range(len(pupsdf)):
        pupsdf["corner_stripe"][i] = np.concatenate(
            (
                pupsdf["horizontal_stripe"][i][:, :(cntr)],
                pupsdf["vertical_stripe"][i][:, cntr:],
            ),
            axis=1,
        )

    # Sorting stripes
    if not stripe_sort == None:
        different = False
        for i in range(len(pupsdf)):
            pupsdf["coordinates"][i] = np.array(pupsdf["coordinates"][i], dtype=object)
            pupsdf["corner_stripe"][i] = np.array(pupsdf["corner_stripe"][i])
            pupsdf["vertical_stripe"][i] = np.array(pupsdf["vertical_stripe"][i])
            pupsdf["horizontal_stripe"][i] = np.array(pupsdf["horizontal_stripe"][i])
            ind_regions = natsort.index_natsorted(pupsdf["coordinates"][i])
            pupsdf.loc[
                i,
                [
                    "coordinates",
                    "corner_stripe",
                    "vertical_stripe",
                    "horizontal_stripe",
                ],
            ] = pupsdf.loc[
                i,
                [
                    "coordinates",
                    "corner_stripe",
                    "vertical_stripe",
                    "horizontal_stripe",
                ],
            ].apply(
                lambda x: x[ind_regions]
            )
        for i in range(len(pupsdf)):
            if not np.array_equal(pupsdf["coordinates"][0], pupsdf["coordinates"][i]):
                different = True
                warnings.warn(
                    "Cannot sort stripes, rows or columns contain different regions. Plot one by one if you want to sort",
                    stacklevel=2,
                )
        if not different:
            if stripe_sort == "sum":
                ind_sort = np.argsort(-np.nansum(pupsdf[stripe][0], axis=1))
            elif stripe_sort == "center_pixel":
                cntr = int(np.floor(pupsdf[stripe][0].shape[1] / 2))
                ind_sort = np.argsort(-pupsdf[stripe][0][:, cntr])
            else:
                raise ValueError("stripe_sort can only be None, sum, or center_pixel")
            for i in range(len(pupsdf)):
                pupsdf.loc[
                    i,
                    [
                        "coordinates",
                        "corner_stripe",
                        "vertical_stripe",
                        "horizontal_stripe",
                    ],
                ] = pupsdf.loc[
                    i,
                    [
                        "coordinates",
                        "corner_stripe",
                        "vertical_stripe",
                        "horizontal_stripe",
                    ],
                ].apply(
                    lambda x: x[ind_sort]
                )
            if isinstance(out_sorted_bedpe, str):
                pd.DataFrame(pupsdf.loc[0, "coordinates"]).to_csv(
                    out_sorted_bedpe, sep="\t", header=None, index=False
                )

    sns.set(font=font, font_scale=font_scale, style="ticks")

    fg = sns.FacetGrid(
        pupsdf,
        col=cols,
        row=rows,
        row_order=row_order,
        col_order=col_order,
        margin_titles=True,
        height=height,
        gridspec_kws={
            "right": right,
        },
        **kwargs,
    )

    norm = norm(vmin, vmax)

    cmap = copy.copy(cm.get_cmap(cmap))
    cmap.set_bad(cmap_emptypixel)

    max_coordinates = [
        pupsdf.loc[pd.to_numeric(pupsdf["flank"]).idxmax(), "flank"],
        pupsdf.loc[pd.to_numeric(pupsdf["flank"]).idxmax(), "resolution"],
        max(pupsdf["n"]),
    ]

    if stripe in ["horizontal_stripe", "vertical_stripe", "corner_stripe"]:
        if lineplot and nrows == 1 and ncols == 1:
            fg.map(
                add_stripe_lineplot,
                stripe,
                "resolution",
                "flank",
                "rescale",
                "rescale_flank",
                scale=scale,
                aspect=aspect,
                height=height,
                plot_ticks=plot_ticks,
                stripe=stripe,
                font_scale=font_scale,
                colnames=colnames,
            )
        else:
            fg.map(
                add_heatmap,
                stripe,
                "flank",
                "rescale",
                "rescale_flank",
                "n",
                norm=norm,
                cmap=cmap,
                aspect=aspect,
                height=height,
                plot_ticks=plot_ticks,
                stripe=stripe,
                font_scale=font_scale,
                max_coordinates=max_coordinates,
            )
            if lineplot:
                logging.info(
                    "Can only do lineplot for single conditions (no rows/columns). Doing normal stripe plot instead."
                )
    else:
        raise ValueError(
            "stripe can only be 'vertical_stripe', 'horizontal_stripe' or 'corner_stripe'"
        )
    if plot_ticks:
        fg.fig.subplots_adjust(wspace=0.2, hspace=0.05)
        fg.set_titles(col_template="", row_template="")
        if nrows > 1 and ncols > 1:
            for (row_val, col_val), ax in fg.axes_dict.items():
                if row_val == row_order[0]:
                    ax.set_title(col_val)
                if row_val == row_order[-1]:
                    ax.set_xlabel("")
                if col_val == col_order[0]:
                    ax.set_ylabel(row_val, rotation=0, ha="right", va="center")
        else:
            if nrows == 1 and ncols > 1:
                for col_val, ax in fg.axes_dict.items():
                    ax.set_xlabel("")
                    ax.set_ylabel("")
                    ax.set_title(col_val)
            elif nrows > 1 and ncols == 1:
                for row_val, ax in fg.axes_dict.items():
                    ax.set_ylabel(row_val, rotation=0, ha="right", va="center")
                    ax.set_xlabel("")
            else:
                plt.title("")
                plt.ylabel("")
                plt.xlabel("")
    else:
        fg.fig.subplots_adjust(wspace=0.05, hspace=0.05)
        if not lineplot:
            fg.map(lambda color: plt.gca().set_xticks([]))
            fg.map(lambda color: plt.gca().set_yticks([]))
        fg.set_titles(col_template="", row_template="")
        if nrows > 1 and ncols > 1:
            for (row_val, col_val), ax in fg.axes_dict.items():
                if row_val == row_order[-1]:
                    ax.set_xlabel(col_val)
                if col_val == col_order[0]:
                    ax.set_ylabel(row_val, rotation=0, ha="right")
        else:
            if nrows == 1 and ncols > 1:
                for col_val, ax in fg.axes_dict.items():
                    ax.set_xlabel(col_val)
                    ax.set_ylabel("")
            elif nrows > 1 and ncols == 1:
                for row_val, ax in fg.axes_dict.items():
                    ax.set_xlabel("")
                    ax.set_ylabel(row_val, rotation=0, ha="right")
            else:
                plt.title("")
                plt.xlabel("")
                plt.ylabel("")

    if colnames is not None:
        if len(colnames) != ncols:
            logging.info(f"{len(colnames)} colnames but {ncols} columns, ignoring")
        else:
            i = 0
            if nrows > 1 and ncols > 1:
                for (row_val, col_val), ax in fg.axes_dict.items():
                    if not plot_ticks and row_val == row_order[-1]:
                        ax.set_xlabel(colnames[i])
                        i += 1
                    elif plot_ticks and row_val == row_order[0]:
                        ax.set_title(colnames[i])
                        i += 1
            else:
                if nrows == 1 and ncols > 1:
                    for col_val, ax in fg.axes_dict.items():
                        if plot_ticks:
                            ax.set_title(colnames[i])
                        else:
                            ax.set_xlabel(colnames[i])
                        i += 1
                elif nrows > 1 and ncols == 1:
                    for row_val, ax in fg.axes_dict.items():
                        if not plot_ticks and row_val == row_order[-1]:
                            ax.set_xlabel(colnames[i])
                            i += 1
                        elif plot_ticks and row_val == row_order[0]:
                            ax.set_title(colnames[i])
                            i += 1
                else:
                    if not lineplot:
                        plt.title(colnames[i])

    if rownames is not None:
        if len(rownames) != nrows:
            logging.info(f"{len(rownames)} rownames but {nrows} columns, ignoring")
        else:
            i = 0
            if nrows > 1 and ncols > 1:
                for (row_val, col_val), ax in fg.axes_dict.items():
                    if col_val == col_order[0]:
                        ax.set_ylabel(rownames[i], rotation=0, ha="right", va="center")
                        i += 1
            else:
                if nrows == 1 and ncols > 1:
                    for col_val, ax in fg.axes_dict.items():
                        ax.set_ylabel(rownames[i], rotation=0, ha="right", va="center")
                elif nrows > 1 and ncols == 1:
                    for row_val, ax in fg.axes_dict.items():
                        ax.set_ylabel(rownames[i], rotation=0, ha="right", va="center")
                        i += 1
                else:
                    plt.ylabel(rownames[i], rotation=0, ha="right", va="center")

    plt.draw()
    ax_bottom = fg.axes[-1, -1]
    bottom = ax_bottom.get_position().y0
    ax_top = fg.axes[0, -1]
    top = ax_top.get_position().y1
    height = top - bottom
    right = ax_top.get_position().x1
    ax_left = fg.axes[-1, 0]
    left = ax_left.get_position().x0
    cax = fg.fig.add_axes([right + 0.01, bottom, (1 - right - 0.01) / 5, height])
    if plot_ticks:
        if pupsdf["rescale"].any():
            string = "rescaled"
        else:
            string = "pos. [kb]"
        fg.fig.text((right + left) / 2, bottom - 0.2 / nrows, s=string, ha="center")
    if sym and scale == "log":
        ticks = [vmin, 1, vmax]
    else:
        ticks = [vmin, vmax]
    cb = plt.colorbar(
        cm.ScalarMappable(norm, cmap),
        ticks=ticks,
        cax=cax,
        format=ticker.FuncFormatter(lambda x, pos: f"{x:.2g}"),
    )
    cax.minorticks_off()
    return fg


def make_heatmap_grid(
    pupsdf,
    cols=None,
    rows=None,
    score="score",
    center=3,
    ignore_central=3,
    col_order=None,
    row_order=None,
    vmin=None,
    vmax=None,
    sym=True,
    norm_corners=0,
    cmap="coolwarm",
    cmap_emptypixel=(0.98, 0.98, 0.98),
    scale="log",
    height=1,
    aspect=1,
    font="DejaVu Sans",
    font_scale=1,
    plot_ticks=False,
    colnames=None,
    rownames=None,
    **kwargs,
):
    pupsdf = pupsdf.copy()
    if np.any(pupsdf.index.duplicated()):
        raise ValueError("There are duplicated indices in the pileup")
    cmap = copy.copy(cm.get_cmap(cmap))
    cmap.set_bad(cmap_emptypixel)

    sns.set(font=font, font_scale=font_scale, style="ticks")
    if norm_corners:
        pupsdf["data"] = pupsdf.apply(
            lambda x: coolpup.norm_cis(x["data"], norm_corners), axis=1
        )
    if cols == "separation" and col_order is None:
        col_order = sort_separation(pupsdf["separation"])
        ncols = len(col_order)
    elif cols is not None and col_order is None:
        col_order = list(set(pupsdf[cols].dropna()))
        ncols = len(col_order)
    elif col_order is not None:
        ncols = len(col_order)
    else:
        ncols = 1

    if rows == "separation" and col_order is None:
        row_order = sort_separation(pupsdf["separation"])
        nrows = len(row_order)
    elif rows is not None and row_order is None:
        row_order = list(set(pupsdf[rows].dropna()))
        nrows = len(row_order)
    elif row_order is not None:
        nrows = len(row_order)
    else:
        nrows = 1
    if cols is None and rows is None:
        nrows, ncols = auto_rows_cols(pupsdf.shape[0])

<<<<<<< HEAD
    vmin, vmax = get_min_max(pupsdf["data"].values, vmin, vmax, sym=sym)
=======
    vmin, vmax = get_min_max(pupsdf["data"].values, vmin, vmax, sym=sym, scale=scale)
>>>>>>> 2e0fcf76

    if scale == "log":
        norm = LogNorm
    elif scale == "linear":
        norm = Normalize
    else:
        raise ValueError(
            f"Unknown scale value, only log or linear implemented, but got {scale}"
        )
    right = ncols / (ncols + 0.25)

    fg = sns.FacetGrid(
        pupsdf,
        col=cols,
        row=rows,
        row_order=row_order,
        col_order=col_order,
        margin_titles=True,
        aspect=1,
        height=height,
        gridspec_kws={
            "right": right,
        },
        **kwargs,
    )
    norm = norm(vmin, vmax)

    max_coordinates = [
        pupsdf.loc[pd.to_numeric(pupsdf["flank"]).idxmax(), "flank"],
        pupsdf.loc[pd.to_numeric(pupsdf["flank"]).idxmax(), "resolution"],
    ]
    fg.map(
        add_heatmap,
        "data",
        "flank",
        "rescale",
        "rescale_flank",
        "n",
        max_coordinates=max_coordinates,
        norm=norm,
        cmap=cmap,
        aspect=aspect,
        height=height,
        plot_ticks=plot_ticks,
        font_scale=font_scale,
    )

    if score:
        pupsdf["score"] = pupsdf.apply(
            coolpup.get_score, center=center, ignore_central=ignore_central, axis=1
        )
        fg.map(add_score, "score", height=height, font_scale=font_scale)

    if plot_ticks:
        fg.fig.subplots_adjust(wspace=0.2, hspace=0.05)
        fg.set_titles(col_template="", row_template="")
        if nrows > 1 and ncols > 1:
            for (row_val, col_val), ax in fg.axes_dict.items():
                if row_val == row_order[0]:
                    ax.set_title(col_val)
                    saveax = ax
                if row_val == row_order[-1]:
<<<<<<< HEAD
                    if pupsdf["rescale"].any():
                        ax.set_xlabel("rescaled")
                    else:
                        ax.set_xlabel("pos. [kbp]")
=======
                    ax.set_xlabel("")
>>>>>>> 2e0fcf76
                if col_val == col_order[0]:
                    ax.set_ylabel(row_val, rotation=0, ha="right", va="center")
        else:
            if nrows == 1 and ncols > 1:
                for col_val, ax in fg.axes_dict.items():
<<<<<<< HEAD
                    if pupsdf["rescale"].any():
                        ax.set_xlabel("rescaled")
                    else:
                        ax.set_xlabel("pos. [kbp]")
=======
                    ax.set_xlabel("")
>>>>>>> 2e0fcf76
                    ax.set_ylabel("")
                    ax.set_title(col_val)
            elif nrows > 1 and ncols == 1:
                for row_val, ax in fg.axes_dict.items():
<<<<<<< HEAD
                    ax.set_ylabel(row_val, rotation=0, ha="right")
                    if pupsdf["rescale"].any():
                        ax.set_xlabel("rescaled")
                    else:
                        ax.set_xlabel("pos. [kbp]")
=======
                    ax.set_ylabel(row_val, rotation=0, ha="right", va="center")
                    ax.set_xlabel("")
>>>>>>> 2e0fcf76
            else:
                plt.title("")
                plt.ylabel("")
                plt.xlabel("")

    else:
        fg.fig.subplots_adjust(wspace=0.05, hspace=0.05)
        fg.map(lambda color: plt.gca().set_xticks([]))
        fg.map(lambda color: plt.gca().set_yticks([]))
        fg.set_titles(col_template="", row_template="")
        if nrows > 1 and ncols > 1:
            for (row_val, col_val), ax in fg.axes_dict.items():
                if row_val == row_order[-1]:
                    ax.set_xlabel(col_val)
                if col_val == col_order[0]:
                    ax.set_ylabel(row_val, rotation=0, ha="right", va="center")
        else:
            if nrows == 1 and ncols > 1:
                for col_val, ax in fg.axes_dict.items():
                    ax.set_xlabel(col_val)
                    ax.set_ylabel("")
            elif nrows > 1 and ncols == 1:
                for row_val, ax in fg.axes_dict.items():
                    ax.set_xlabel("")
                    ax.set_ylabel(row_val, rotation=0, ha="right", va="center")
            else:
                plt.xlabel("")
                plt.ylabel("")
                plt.title("")

    if colnames is not None:
        if len(colnames) != ncols:
            logging.info(f"{len(colnames)} colnames but {ncols} columns, ignoring")
        else:
            i = 0
            if nrows > 1 and ncols > 1:
                for (row_val, col_val), ax in fg.axes_dict.items():
                    if not plot_ticks and row_val == row_order[-1]:
                        ax.set_xlabel(colnames[i])
                        i += 1
                    elif plot_ticks and row_val == row_order[0]:
                        ax.set_title(colnames[i])
                        i += 1
            else:
                if nrows == 1 and ncols > 1:
                    for col_val, ax in fg.axes_dict.items():
                        if plot_ticks:
                            ax.set_title(colnames[i])
                        else:
                            ax.set_xlabel(colnames[i])
                        i += 1
                elif nrows > 1 and ncols == 1:
                    for row_val, ax in fg.axes_dict.items():
                        if not plot_ticks and row_val == row_order[-1]:
                            ax.set_xlabel(colnames[i])
                            i += 1
                        elif plot_ticks and row_val == row_order[0]:
                            ax.set_title(colnames[i])
                            i += 1
                else:
                    plt.title(colnames[i])

    if rownames is not None:
        if len(rownames) != nrows:
            logging.info(f"{len(rownames)} rownames but {nrows} columns, ignoring")
        else:
            i = 0
            if nrows > 1 and ncols > 1:
                for (row_val, col_val), ax in fg.axes_dict.items():
                    if col_val == col_order[0]:
                        ax.set_ylabel(rownames[i], rotation=0, ha="right", va="center")
                        i += 1
            else:
                if nrows == 1 and ncols > 1:
                    for col_val, ax in fg.axes_dict.items():
                        ax.set_ylabel(rownames[i], rotation=0, ha="right", va="center")
                elif nrows > 1 and ncols == 1:
                    for row_val, ax in fg.axes_dict.items():
                        ax.set_ylabel(rownames[i], rotation=0, ha="right", va="center")
                        i += 1
                else:
                    plt.ylabel(rownames[i], rotation=0, ha="right", va="center")

    plt.draw()
    ax_bottom = fg.axes[-1, -1]
    bottom = ax_bottom.get_position().y0
    ax_top = fg.axes[0, -1]
    top = ax_top.get_position().y1
    height = top - bottom
    right = ax_top.get_position().x1
    ax_left = fg.axes[-1, 0]
    left = ax_left.get_position().x0
    cax = fg.fig.add_axes([right + 0.005, bottom, (1 - right - 0.005) / 5, height])
    if plot_ticks:
        if pupsdf["rescale"].any():
            string = "rescaled"
        else:
            string = "pos. [kb]"
        fg.fig.text((right + left) / 2, bottom - 0.2 / nrows, s=string, ha="center")
    if sym and scale == "log":
        ticks = [vmin, 1, vmax]
    else:
        ticks = [vmin, vmax]

    cb = plt.colorbar(
        cm.ScalarMappable(norm, cmap),
        ticks=ticks,
        cax=cax,
        format=ticker.FuncFormatter(lambda x, pos: f"{x:.2g}"),
    )
    cax.minorticks_off()
    return fg<|MERGE_RESOLUTION|>--- conflicted
+++ resolved
@@ -87,15 +87,7 @@
     elif vmax is not None:
         vmin = np.nanmin(comb)
     if sym:
-<<<<<<< HEAD
-        vmax = np.max(np.abs([vmin, vmax]))
-        if vmax >= 1:
-            vmin = 2 ** -np.log2(vmax)
-        else:
-            raise ValueError(
-                "Maximum value is less than 1.0, can't plot using symmetrical scale"
-            )
-=======
+
         if scale == "linear":
             logging.info(
                 "Can't use symmetrical scale with linear. Plotting non-symmetrical"
@@ -109,7 +101,6 @@
                 raise ValueError(
                     "Maximum value is less than 1.0, can't plot using symmetrical scale"
                 )
->>>>>>> 2e0fcf76
     return vmin, vmax
 
 
@@ -164,19 +155,11 @@
         ax.tick_params(
             axis="both",
             which="major",
-<<<<<<< HEAD
-            labelsize=4.94 + height,
-            width=1 + (height / 2),
-            length=1 + height,
-        )
-        resolution = int(resolution)
-        flank = int(flank)
-=======
             labelsize=font_scale * (4.94 + height),
             width=1 + (height / 2),
             length=1 + height,
         )
->>>>>>> 2e0fcf76
+
         if not rescale.any():
             ticks_pixels = np.linspace(
                 -max_coordinates[0] / max_coordinates[1],
@@ -273,11 +256,7 @@
             ha="left",
             va="top",
             # size="x-small",
-<<<<<<< HEAD
-            size=4.94 + height,
-=======
             size=font_scale * (4.94 + height),
->>>>>>> 2e0fcf76
             transform=ax.transAxes,
         )
 
@@ -346,11 +325,7 @@
     if cols is None and rows is None:
         nrows, ncols = auto_rows_cols(pupsdf.shape[0])
 
-<<<<<<< HEAD
-    vmin, vmax = get_min_max(pupsdf["data"].values, vmin, vmax, sym=sym)
-=======
     vmin, vmax = get_min_max(pupsdf["data"].values, vmin, vmax, sym=sym, scale=scale)
->>>>>>> 2e0fcf76
 
     if scale == "log":
         norm = LogNorm
@@ -709,11 +684,7 @@
     if cols is None and rows is None:
         nrows, ncols = auto_rows_cols(pupsdf.shape[0])
 
-<<<<<<< HEAD
-    vmin, vmax = get_min_max(pupsdf["data"].values, vmin, vmax, sym=sym)
-=======
     vmin, vmax = get_min_max(pupsdf["data"].values, vmin, vmax, sym=sym, scale=scale)
->>>>>>> 2e0fcf76
 
     if scale == "log":
         norm = LogNorm
@@ -776,41 +747,19 @@
                     ax.set_title(col_val)
                     saveax = ax
                 if row_val == row_order[-1]:
-<<<<<<< HEAD
-                    if pupsdf["rescale"].any():
-                        ax.set_xlabel("rescaled")
-                    else:
-                        ax.set_xlabel("pos. [kbp]")
-=======
                     ax.set_xlabel("")
->>>>>>> 2e0fcf76
                 if col_val == col_order[0]:
                     ax.set_ylabel(row_val, rotation=0, ha="right", va="center")
         else:
             if nrows == 1 and ncols > 1:
                 for col_val, ax in fg.axes_dict.items():
-<<<<<<< HEAD
-                    if pupsdf["rescale"].any():
-                        ax.set_xlabel("rescaled")
-                    else:
-                        ax.set_xlabel("pos. [kbp]")
-=======
                     ax.set_xlabel("")
->>>>>>> 2e0fcf76
                     ax.set_ylabel("")
                     ax.set_title(col_val)
             elif nrows > 1 and ncols == 1:
                 for row_val, ax in fg.axes_dict.items():
-<<<<<<< HEAD
-                    ax.set_ylabel(row_val, rotation=0, ha="right")
-                    if pupsdf["rescale"].any():
-                        ax.set_xlabel("rescaled")
-                    else:
-                        ax.set_xlabel("pos. [kbp]")
-=======
                     ax.set_ylabel(row_val, rotation=0, ha="right", va="center")
                     ax.set_xlabel("")
->>>>>>> 2e0fcf76
             else:
                 plt.title("")
                 plt.ylabel("")
