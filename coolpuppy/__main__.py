from .coolpup import *
from .plotpup import *
from coolpuppy import *
import cooler
import pandas as pd
import os
from natsort import index_natsorted, order_by_index
import argparse
import logging
import numpy as np
from multiprocessing import Pool

def main():
    parser = argparse.ArgumentParser(
                      formatter_class=argparse.ArgumentDefaultsHelpFormatter)
    parser.add_argument("coolfile", type=str,
                        help="Cooler file with your Hi-C data")
    parser.add_argument("baselist", type=str,
                        help="""A 3-column bed file or a 6-column double-bed
                        file (i.e. chr1,start1,end1,chr2,start2,end2).
                        Should be tab-delimited.
                        With a bed file, will consider all cis combinations
                        of intervals. To pileup features along the diagonal
                        instead, use the --local argument.
                        Can be piped in via stdin, then use "-".""")
##### Extra arguments
    parser.add_argument("--pad", default=100, type=int, required=False,
                        help="""Padding of the windows around the centres of
                        specified features (i.e. final size of the matrix is
                        2×pad+res), in kb.
                        Ignored with --rescale, use --rescale_pad instead.""")
### Control of controls
    parser.add_argument("--minshift", default=10**5, type=int, required=False,
                        help="""Shortest distance for randomly shifting
                        coordinates when creating controls""")
    parser.add_argument("--maxshift", default=10**6, type=int, required=False,
                        help="""Longest distance for randomly shifting
                        coordinates when creating controls""")
    parser.add_argument("--nshifts", default=10, type=int, required=False,
                        help="""Number of control regions per averaged
                        window""")
    parser.add_argument("--expected", default=None, type=str, required=False,
                        help="""File with expected (output of
                        cooltools compute-expected). If None, don't use expected
                        and use randomly shifted controls""")
### Filtering
    parser.add_argument("--mindist", type=int, required=False,
                        help="""Minimal distance of intersections to use. If
                        not specified, uses --pad as mindist""")
    parser.add_argument("--maxdist", type=int, required=False,
                        help="""Maximal distance of intersections to use""")
    parser.add_argument("--minsize", type=int, required=False,
                        help="""Minimal length of features to use for local
                        analysis""")
    parser.add_argument("--maxsize", type=int, required=False,
                        help="""Maximal length of features to use for local
                        analysis""")
    parser.add_argument("--excl_chrs", default='chrY,chrM', type=str,
                        required=False,
                        help="""Exclude these chromosomes from analysis""")
    parser.add_argument("--incl_chrs", default='all', type=str, required=False,
                        help="""Include these chromosomes; default is all.
                        excl_chrs overrides this.""")
    parser.add_argument("--subset", default=0, type=int, required=False,
                        help="""Take a random sample of the bed file - useful
                        for files with too many featuers to run as is, i.e.
                        some repetitive elements. Set to 0 or lower to keep all
                        data.""")
### Modes of action
    parser.add_argument("--anchor", default=None, type=str, required=False,
                        help="""A UCSC-style coordinate to use as an anchor to
                        create intersections with coordinates in the baselist
                        """)
    parser.add_argument("--by_window", action='store_true', default=False,
                        required=False,
                        help="""Create a pile-up for each coordinate in the
                        baselist. Will save a master-table with coordinates,
                        their enrichments and cornerCV, which is reflective of
                        noisiness""")
    parser.add_argument("--save_all", action='store_true', default=False,
                        required=False,
                        help="""If by-window, save all individual pile-ups in a
                        separate json file""")
    parser.add_argument("--local", action='store_true', default=False,
                        required=False,
                        help="""Create local pileups, i.e. along the
                        diagonal""")
    parser.add_argument("--unbalanced", action='store_true',
                        required=False,
                        help="""Do not use balanced data.
                        Useful for single-cell Hi-C data together with
                        --coverage_norm, not recommended otherwise.""")
    parser.add_argument("--coverage_norm", action='store_true',
                        required=False,
                        help="""If --unbalanced, also add coverage
                        normalization based on chromosome marginals""")
### Rescaling
    parser.add_argument("--rescale", action='store_true', default=False,
                        required=False,
                        help="""Do not use centres of features and pad, and
                        rather use the actual feature sizes and rescale
                        pileups to the same shape and size""")
    parser.add_argument("--rescale_pad", default=1.0, required=False, type=float,
                        help="""If --rescale, padding in fraction of feature
                        length""")
    parser.add_argument("--rescale_size", type=int,
                        default=99, required=False,
                        help="""If --rescale, this is used to determine the
                        final size of the pileup, i.e. it will be size×size. Due
                        to technical limitation in the current implementation,
                        has to be an odd number""")


    parser.add_argument("--n_proc", default=1, type=int, required=False,
                        help="""Number of processes to use. Each process works
                        on a separate chromosome, so might require quite a bit
                        more memory, although the data are always stored as
                        sparse matrices""")
### Output
    parser.add_argument("--outdir", default='.', type=str, required=False,
                        help="""Directory to save the data in""")
    parser.add_argument("--outname", default='auto', type=str, required=False,
                        help="""Name of the output file. If not set, is
                        generated automatically to include important
                        information.""")
    parser.add_argument("-l", "--log", dest="logLevel",
                        choices=['DEBUG', 'INFO', 'WARNING',
                                 'ERROR', 'CRITICAL'],
                        default='INFO',
                        help="Set the logging level.")
    args = parser.parse_args()

    logging.basicConfig(level=getattr(logging, args.logLevel))

    logging.info(args)
    if args.n_proc==0:
        nproc=-1
    else:
        nproc=args.n_proc

    c = cooler.Cooler(args.coolfile)

    if not os.path.isfile(args.baselist) and args.baselist != '-':
        raise FileExistsError("Loop(base) coordinate file doesn't exist")

    coolname = args.coolfile.split('::')[0].split('/')[-1].split('.')[0]
    if args.baselist != '-':
        bedname = args.baselist.split('/')[-1].split('.bed')[0].split('_mm9')[0].split('_mm10')[0]
    else:
        bedname = 'stdin'
        import sys
        args.baselist = sys.stdin
    if args.expected is not None:
        if args.nshifts > 0:
            logging.warning('With specified expected will not use controls')
            args.nshifts = 0
        if not os.path.isfile(args.expected):
            raise FileExistsError("Expected file doesn't exist")
        expected = pd.read_csv(args.expected, sep='\t', header=0)
    else:
        expected = False

    pad = args.pad*1000//c.binsize

    if args.mindist is None:
        mindist=pad*c.binsize
    else:
        mindist=args.mindist

    if args.maxdist is None:
        maxdist=np.inf
    else:
        maxdist=args.maxdist

    if args.incl_chrs=='all':
        incl_chrs = c.chromnames
    else:
        incl_chrs = args.incl_chrs.split(',')

    if args.by_window and args.rescale:
        raise NotImplementedError("""Rescaling with by-window pileups is not
                                  supported""")

    if args.rescale and args.rescale_size%2==0:
        raise ValueError("Please provide an odd rescale_size")

    if args.anchor is not None:
        if '_' in args.anchor:
            anchor, anchor_name = args.anchor.split('_')
            anchor = cooler.util.parse_region_string(anchor)
        else:
            anchor = cooler.util.parse_region_string(args.anchor)
            anchor_name = args.anchor
    else:
        anchor = None

    if anchor:
        fchroms = [anchor[0]]
    else:
        chroms = c.chromnames
        fchroms = []
        for chrom in chroms:
            if chrom not in args.excl_chrs.split(',') and chrom in incl_chrs:
                fchroms.append(chrom)


    bases = pd.read_csv(args.baselist, sep='\t',
                            names=['chr1', 'start1', 'end1',
                                   'chr2', 'start2', 'end2'],
                        index_col=False)
    if np.all(pd.isnull(bases[['chr2', 'start2', 'end2']].values)):
        bases = bases[['chr1', 'start1', 'end1']]
        bases.columns = ['chr', 'start', 'end']
        if not np.all(bases['end']>=bases['start']):
            raise ValueError('Some ends in the file are smaller than starts')
        if args.local:
            if args.minsize is None:
                args.minsize = 0
            if args.maxsize is None:
                args.maxsize = np.inf
            length = bases['end']-bases['start']
            bases = bases[(length >= args.minsize) & (length <= args.maxsize)]
        combinations = True
    else:
        if not np.all(bases['chr1']==bases['chr2']):
            logging.warning("Found inter-chromosomal loci pairs, discarding them")
            bases = bases[bases['chr1']==bases['chr2']]
        if anchor:
            raise ValueError("Can't use anchor with both sides of loops defined")
        elif args.local:
            raise ValueError("Can't make local with both sides of loops defined")
#        if not np.all(bases['end1']>=bases['start1']) or\
#           not np.all(bases['end2']>=bases['start2']):
#            raise ValueError('Some interval ends in the file are smaller than starts')
#        if not np.all(bases[['start2', 'end2']].mean(axis=1)>=bases[['start1', 'end1']].mean(axis=1)):
#            raise ValueError('Some centres of right ends in the file are\
#                             smaller than centres in the left ends')
        combinations = False
    mids = get_mids(bases, resolution=c.binsize, combinations=combinations)
    if args.subset > 0 and args.subset < len(mids):
        mids = mids.sample(args.subset)

    if args.outdir=='.':
        args.outdir = os.getcwd()

    if args.outname=='auto':
        outname = '%s-%sK_over_%s' % (coolname, c.binsize/1000, bedname)
        if args.nshifts>0:
            outname += '_%s-shifts' % args.nshifts
        if args.expected is not None:
            outname += '_expected'
        if args.nshifts <= 0 and args.expected is None:
            outname += '_noNorm'
        if anchor:
            outname += '_from_%s' % anchor_name
        if args.local:
            outname += '_local'
            if args.minsize > 0 or args.maxsize < np.inf:
                outname += '_len_%s-%s' % (args.minsize, args.maxsize)
        elif args.mindist is not None or args.maxdist is not None:
            outname += '_dist_%s-%s' % (mindist, maxdist)
        if args.rescale:
            outname += '_rescaled'
        if args.unbalanced:
            outname += '_unbalanced'
        if args.coverage_norm:
            outname += '_covnorm'
        if args.subset > 0:
            outname += '_subset-%s' % args.subset
        if args.by_window:
            outname = 'Enrichment_%s.txt' % outname
        else:
            outname += '.np.txt'
    else:
        outname = args.outname

    if args.by_window:
        if not combinations:
            raise ValueError("Can't make by-window pileups without making combinations")
        if args.local:
            raise ValueError("Can't make local by-window pileups")
        if anchor:
            raise ValueError("Can't make by-window combinations with an anchor")
        if args.coverage_norm:
            raise NotImplementedError("""Can't make by-window combinations with
                                      coverage normalization - please use
                                      balanced data instead""")
        if args.outname!='auto':
            logging.warning("Always using autonaming for by-window pileups")

        finloops = pileupsByWindowWithControl(mids=mids,
                                              filename=args.coolfile,
                                              pad=pad,
                                              nproc=nproc,
                                              chroms=fchroms,
                                              minshift=args.minshift,
                                              maxshift=args.maxshift,
                                              nshifts=args.nshifts,
                                              expected=expected,
                                              mindist=mindist,
                                              maxdist=maxdist,
                                              unbalanced=args.unbalanced,
                                              cov_norm=args.coverage_norm,
                                              rescale=args.rescale,
                                              rescale_pad=args.rescale_pad,
                                              rescale_size=args.rescale_size)
        if args.save_all:
            outdict = {'%s:%s-%s' % key : val.tolist() for key,val in finloops.items()}
            import json
            with open(os.path.join(args.outdir, outname)[:-4] + '.json', 'w') as fp:
                json.dump(outdict, fp)#, sort_keys=True, indent=4)
<<<<<<< HEAD
        global prepare_single
=======
        
        global prepare_single
        
>>>>>>> 7dc8962c
        def prepare_single(item, outname=outname):
            key, amap = item
#            coords = (key[0], int(key[1]), int(key[2]))
            enr1 = get_enrichment(amap, 1)
            enr3 = get_enrichment(amap, 3)
            cv3 = cornerCV(amap, 3)
            cv5 = cornerCV(amap, 5)
#            if args.save_all:
#                outname = outname + '_%s:%s-%s.np.txt' % coords
#                try:
#                    np.savetxt(os.path.join(args.outdir, 'individual', outname),
#                               amap)
#                except FileNotFoundError:
#                    os.mkdir(os.path.join(args.outdir, 'individual'))
#                    np.savetxt(os.path.join(args.outdir, 'individual', outname),
#                               amap)
            return list(key)+[enr1, enr3, cv3, cv5]

        p = Pool(nproc)
        data = p.map(prepare_single, finloops.items())
        p.close()
        data = pd.DataFrame(data, columns=['chr', 'start', 'end',
                                           'Enrichment1', 'Enrichment3', 'CV3', 'CV5'])
        data = data.reindex(index=order_by_index(data.index,
                                        index_natsorted(zip(data['chr'],
                                                              data['start']))))
        try:
            data.to_csv(os.path.join(args.outdir, outname),
                        sep='\t', index=False)
        except FileNotFoundError:
            os.mkdir(args.outdir)
            data.to_csv(os.path.join(args.outdir, outname),
                        sep='\t', index=False)
    else:
        loop = pileupsWithControl(mids=mids, filename=args.coolfile,
                                       pad=pad, nproc=nproc,
                                       chroms=fchroms, local=args.local,
                                       minshift=args.minshift,
                                       maxshift=args.maxshift,
                                       nshifts=args.nshifts,
                                       expected=expected,
                                       mindist=mindist,
                                       maxdist=maxdist,
                                       combinations=combinations,
                                       anchor=anchor,
                                       unbalanced=args.unbalanced,
                                       cov_norm=args.coverage_norm,
                                       rescale=args.rescale,
                                       rescale_pad=args.rescale_pad,
                                       rescale_size=args.rescale_size)
        try:
            np.savetxt(os.path.join(args.outdir, outname), loop)
        except FileNotFoundError:
            try:
                os.mkdir(args.outdir)
            except FileExistsError:
                pass
            np.savetxt(os.path.join(args.outdir, outname), loop)

def plotpuppy():
    from matplotlib.colors import LogNorm, Normalize
    from matplotlib.ticker import FormatStrFormatter
    import matplotlib.pyplot as plt
    import matplotlib as mpl
    import matplotlib.font_manager as font_manager
    from itertools import product
    font_path = '/usr/share/fonts/truetype/msttcorefonts/Arial.ttf'
    font_prop = font_manager.FontProperties(fname=font_path)
    mpl.rcParams['svg.fonttype'] = u'none'
    mpl.rcParams['pdf.fonttype'] = 42

    parser = argparse.ArgumentParser(
                      formatter_class=argparse.ArgumentDefaultsHelpFormatter)
    parser.add_argument("--cmap", type=str,
                    required=False, default='coolwarm',
                    help="""Colourmap to use
                    (see https://matplotlib.org/users/colormaps.html)""")
    parser.add_argument("--symmetric", type=bool,
                    required=False, default=True,
                    help="""Whether to make colormap symmetric around 1, if log
                    scale""")
    parser.add_argument("--vmin", type=float,
                    required=False,
                    help="""Value for the lowest colour""")
    parser.add_argument("--vmax", type=float,
                    required=False,
                    help="""Value for the highest colour""")
    parser.add_argument("--scale", type=str, default='log',
                    required=False, choices={"linear", "log"},
                    help="""Whether to use linear or log scaling for mapping
                    colours""")
    parser.add_argument("--n_cols", type=int, default=0,
                    required=False,
                    help="""How many columns to use for plotting the data.
                    If 0, automatically make the figure as square as
                    possible""")
    parser.add_argument('--col_names', type=str,
                        required=False,
                        help="""A comma separated list of column names""")
    parser.add_argument('--row_names', type=str,
                        required=False,
                        help="""A comma separated list of row names""")
#    parser.add_argument("--n_rows", type=int, default=0,
#                    required=False,
#                    help="""How many rows to use for plotting the data""")
    parser.add_argument("--output", type=str,
                    required=False, default='pup.pdf',
                    help="""Where to save the plot""")
    parser.add_argument("pileup_files", type=str,
                    nargs='*',
                    help="""All files to plot""")

    args = parser.parse_args()

    pups = [np.loadtxt(f) for f in args.pileup_files]

    n = len(pups)
    if args.n_cols==0:
        n_rows, n_cols = auto_rows_cols(n)

    elif args.n_cols < n:
        n_rows = int(round(n/args.n_cols))
        n_cols = args.n_cols

    else:
        n_cols = args.n_cols
        n_rows = 1

    if args.col_names is not None:
        args.col_names = args.col_names.split(',')

    if args.row_names is not None:
        args.row_names = args.row_names.split(',')


    if n_cols != len(args.col_names):
        raise ValueError("""Number of column names is not equal to number of\
                         columns!""")
    if n_rows != len(args.row_names):
        raise ValueError("""Number of row names is not equal to number of\
                         rows!""")

    f, axarr = plt.subplots(n_rows, n_cols, sharex=True, sharey=True,# similar to subplot(111)
                            figsize=(n_cols+0.5, n_rows),
                            dpi=300, squeeze=False,
                            constrained_layout=True
                            )
    sym=False
    if args.scale=='log':
        norm=LogNorm
        if args.symmetric:
            sym=True
    else:
        norm=Normalize

    vmin, vmax = get_min_max(pups, args.vmin, args.vmax, sym=sym)

    for i, j in product(range(n_rows), range(n_cols)):
        ax = axarr[i, j]
        m = ax.imshow(pups[i*n_cols+(j%n_cols)],
                      norm=norm(vmax=vmax, vmin=vmin),
                      cmap=args.cmap)
        ax.set_xticks([])
        ax.set_yticks([])

    for i, name in enumerate(args.col_names):
        axarr[-1, i].set_xlabel(name)

    for i, name in enumerate(args.row_names):
        axarr[i, 0].set_ylabel(name)

    cb = plt.colorbar(m, ax=axarr, fraction=0.046, pad=0.05)#, format=FormatStrFormatter('%.2f'))
#    if sym:
#        cb.ax.yaxis.set_ticks([vmin, 1, vmax])
    plt.savefig(args.output)<|MERGE_RESOLUTION|>--- conflicted
+++ resolved
@@ -309,13 +309,9 @@
             import json
             with open(os.path.join(args.outdir, outname)[:-4] + '.json', 'w') as fp:
                 json.dump(outdict, fp)#, sort_keys=True, indent=4)
-<<<<<<< HEAD
-        global prepare_single
-=======
         
         global prepare_single
-        
->>>>>>> 7dc8962c
+
         def prepare_single(item, outname=outname):
             key, amap = item
 #            coords = (key[0], int(key[1]), int(key[2]))
